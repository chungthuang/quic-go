package quic

import (
	"errors"
	"time"

	"github.com/lucas-clemente/quic-go/internal/utils"

	"github.com/lucas-clemente/quic-go/internal/protocol"
)

// Clone clones a Config
func (c *Config) Clone() *Config {
	copy := *c
	return &copy
}

func (c *Config) handshakeTimeout() time.Duration {
	return utils.MaxDuration(protocol.DefaultHandshakeTimeout, 2*c.HandshakeIdleTimeout)
}

func validateConfig(config *Config) error {
	if config == nil {
		return nil
	}
	if config.MaxIncomingStreams > 1<<60 {
		return errors.New("invalid value for Config.MaxIncomingStreams")
	}
	if config.MaxIncomingUniStreams > 1<<60 {
		return errors.New("invalid value for Config.MaxIncomingUniStreams")
	}
	return nil
}

// populateServerConfig populates fields in the quic.Config with their default values, if none are set
// it may be called with nil
func populateServerConfig(config *Config) *Config {
	config = populateConfig(config, protocol.DefaultConnectionIDLength)
	if config.AcceptToken == nil {
		config.AcceptToken = defaultAcceptToken
	}
	return config
}

// populateClientConfig populates fields in the quic.Config with their default values, if none are set
// it may be called with nil
func populateClientConfig(config *Config, createdPacketConn bool) *Config {
	var defaultConnIdLen = protocol.DefaultConnectionIDLength
	if createdPacketConn {
		defaultConnIdLen = 0
	}

	config = populateConfig(config, defaultConnIdLen)
	return config
}

func populateConfig(config *Config, defaultConnIDLen int) *Config {
	if config == nil {
		config = &Config{}
	}
	versions := config.Versions
	if len(versions) == 0 {
		versions = protocol.SupportedVersions
	}
	if config.ConnectionIDLength == 0 {
		config.ConnectionIDLength = defaultConnIDLen
	}
	handshakeIdleTimeout := protocol.DefaultHandshakeIdleTimeout
	if config.HandshakeIdleTimeout != 0 {
		handshakeIdleTimeout = config.HandshakeIdleTimeout
	}
	idleTimeout := protocol.DefaultIdleTimeout
	if config.MaxIdleTimeout != 0 {
		idleTimeout = config.MaxIdleTimeout
	}
	initialStreamReceiveWindow := config.InitialStreamReceiveWindow
	if initialStreamReceiveWindow == 0 {
		initialStreamReceiveWindow = protocol.DefaultInitialMaxStreamData
	}
	maxStreamReceiveWindow := config.MaxStreamReceiveWindow
	if maxStreamReceiveWindow == 0 {
		maxStreamReceiveWindow = protocol.DefaultMaxReceiveStreamFlowControlWindow
	}
	initialConnectionReceiveWindow := config.InitialConnectionReceiveWindow
	if initialConnectionReceiveWindow == 0 {
		initialConnectionReceiveWindow = protocol.DefaultInitialMaxData
	}
	maxConnectionReceiveWindow := config.MaxConnectionReceiveWindow
	if maxConnectionReceiveWindow == 0 {
		maxConnectionReceiveWindow = protocol.DefaultMaxReceiveConnectionFlowControlWindow
	}
	maxIncomingStreams := config.MaxIncomingStreams
	if maxIncomingStreams == 0 {
		maxIncomingStreams = protocol.DefaultMaxIncomingStreams
	} else if maxIncomingStreams < 0 {
		maxIncomingStreams = 0
	}
	maxIncomingUniStreams := config.MaxIncomingUniStreams
	if maxIncomingUniStreams == 0 {
		maxIncomingUniStreams = protocol.DefaultMaxIncomingUniStreams
	} else if maxIncomingUniStreams < 0 {
		maxIncomingUniStreams = 0
	}
	maxDatagrameFrameSize := config.MaxDatagramFrameSize
	if maxDatagrameFrameSize == 0 {
		maxDatagrameFrameSize = int64(protocol.DefaultMaxDatagramFrameSize)
	}
<<<<<<< HEAD
	connIDGenerator := config.ConnectionIDGenerator
	if connIDGenerator == nil {
		connIDGenerator = &protocol.DefaultConnectionIDGenerator{ConnLen: config.ConnectionIDLength}
	}
=======
>>>>>>> f036dcbe

	return &Config{
		Versions:                         versions,
		HandshakeIdleTimeout:             handshakeIdleTimeout,
		MaxIdleTimeout:                   idleTimeout,
		AcceptToken:                      config.AcceptToken,
		KeepAlivePeriod:                  config.KeepAlivePeriod,
		InitialStreamReceiveWindow:       initialStreamReceiveWindow,
		MaxStreamReceiveWindow:           maxStreamReceiveWindow,
		InitialConnectionReceiveWindow:   initialConnectionReceiveWindow,
		MaxConnectionReceiveWindow:       maxConnectionReceiveWindow,
		AllowConnectionWindowIncrease:    config.AllowConnectionWindowIncrease,
		MaxIncomingStreams:               maxIncomingStreams,
		MaxIncomingUniStreams:            maxIncomingUniStreams,
		ConnectionIDLength:               config.ConnectionIDLength,
		ConnectionIDGenerator:            connIDGenerator,
		StatelessResetKey:                config.StatelessResetKey,
		TokenStore:                       config.TokenStore,
		EnableDatagrams:                  config.EnableDatagrams,
		MaxDatagramFrameSize:             maxDatagrameFrameSize,
		DisablePathMTUDiscovery:          config.DisablePathMTUDiscovery,
		DisableVersionNegotiationPackets: config.DisableVersionNegotiationPackets,
		Tracer:                           config.Tracer,
	}
}<|MERGE_RESOLUTION|>--- conflicted
+++ resolved
@@ -105,13 +105,11 @@
 	if maxDatagrameFrameSize == 0 {
 		maxDatagrameFrameSize = int64(protocol.DefaultMaxDatagramFrameSize)
 	}
-<<<<<<< HEAD
 	connIDGenerator := config.ConnectionIDGenerator
 	if connIDGenerator == nil {
 		connIDGenerator = &protocol.DefaultConnectionIDGenerator{ConnLen: config.ConnectionIDLength}
 	}
-=======
->>>>>>> f036dcbe
+
 
 	return &Config{
 		Versions:                         versions,
